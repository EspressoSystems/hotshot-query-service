--- conflicted
+++ resolved
@@ -29,12 +29,8 @@
 use snafu::{ResultExt, Snafu};
 use std::fmt::Display;
 use std::path::PathBuf;
-<<<<<<< HEAD
-use tide_disco::{api::ApiError, method::ReadState, Api, RequestError, RequestParams, StatusCode};
+use tide_disco::{api::ApiError, method::ReadState, Api, RequestError, StatusCode};
 use versioned_binary_serialization::version::StaticVersion;
-=======
-use tide_disco::{api::ApiError, method::ReadState, Api, RequestError, StatusCode};
->>>>>>> ef7fd35e
 
 pub(crate) mod data_source;
 pub(crate) mod query_data;
@@ -190,13 +186,8 @@
     };
     use commit::Committable;
     use futures::{FutureExt, StreamExt};
-<<<<<<< HEAD
-    use hotshot::types::SignatureKey;
     use hotshot_constants::STATIC_VER_0_1;
-    use hotshot_types::{event::EventType, signature_key::BLSPubKey};
-=======
     use hotshot_types::event::EventType;
->>>>>>> ef7fd35e
     use portpicker::pick_unused_port;
     use std::time::Duration;
     use surf_disco::Client;
