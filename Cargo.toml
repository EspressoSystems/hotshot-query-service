# Copyright (c) 2022 Espresso Systems (espressosys.com)
# This file is part of the HotShot Query Service library.
#
# This program is free software: you can redistribute it and/or modify it under the terms of the GNU
# General Public License as published by the Free Software Foundation, either version 3 of the
# License, or (at your option) any later version.
# This program is distributed in the hope that it will be useful, but WITHOUT ANY WARRANTY; without
# even the implied warranty of MERCHANTABILITY or FITNESS FOR A PARTICULAR PURPOSE. See the GNU
# General Public License for more details.
# You should have received a copy of the GNU General Public License along with this program. If not,
# see <https://www.gnu.org/licenses/>.

[package]
name = "hotshot-query-service"
version = "0.0.9"
authors = ["Espresso Systems <hello@espressosys.com>"]
edition = "2021"
license = "GPL-3.0-or-later"

[features]
default = ["file-system-data-source", "metrics-data-source", "sql-data-source"]

# Enable the availability data source backed by the local file system.
file-system-data-source = ["atomic_store"]

# Enable a lightweight data source for status APIs without the archival availability API.
metrics-data-source = []

# Enable a mock persistence layer which doesn't actually persist anything.
#
# This is useful for adversarial testing, as it can be used to test the behavior of the query
# service where data is never available locally and must always be fetched on demand from a peer
# query service.
no-storage = []

# Enable the availability data source backed by a Postgres database.
sql-data-source = [
	"include_dir",
	"native-tls",
	"postgres-native-tls",
	"refinery",
	"serde_json",
	"tokio",
	"tokio-postgres",
]

# Enable extra features useful for writing tests with a query service.
testing = [
	"espresso-macros",
	"hotshot-example-types",
	"portpicker",
	"rand",
	"spin_sleep",
	"tempfile",
]

[[example]]
name = "simple-server"
required-features = ["sql-data-source", "testing"]

[dependencies]
anyhow = "1.0"
async-compatibility-layer = { git = "https://github.com/EspressoSystems/async-compatibility-layer.git", tag = "1.4.1", features = [
	"logging-utils",
] }
async-std = { version = "1.9.0", features = ["unstable", "attributes"] }
async-trait = "0.1"
bincode = "1.3"
chrono = "0.4"
clap = { version = "4.5", features = ["derive", "env"] }
cld = "0.5"
commit = { git = "https://github.com/EspressoSystems/commit.git" }
custom_debug = "0.6"
derivative = "2.2"
derive_more = "0.99"
either = "1.10"
futures = "0.3"
hotshot = { git = "https://github.com/EspressoSystems/HotShot.git", branch = "adding_vbs_support" }
hotshot-types = { git = "https://github.com/EspressoSystems/HotShot.git", branch = "adding_vbs_support" }
hotshot-utils = { git = "https://github.com/EspressoSystems/HotShot.git", branch = "adding_vbs_support" }
itertools = "0.12.1"
jf-primitives = { git = "https://github.com/EspressoSystems/jellyfish", tag = "0.4.0" }
prometheus = "0.13"
serde = { version = "1.0", features = ["derive"] }
snafu = { version = "0.7", features = ["backtraces"] }
surf-disco = { git = "https://github.com/EspressoSystems/surf-disco.git", tag = "v0.4.7" }
tide-disco = { git = "https://github.com/EspressoSystems/tide-disco.git", tag = "v0.4.7" }
time = "0.3"
toml = "0.8"
tracing = "0.1"
trait-variant = "0.1"
versioned-binary-serialization = { git = "https://github.com/EspressoSystems/versioned-binary-serialization.git", tag = "0.1.0" }

# Dependencies enabled by feature "file-system-data-source".
atomic_store = { git = "https://github.com/EspressoSystems/atomicstore.git", tag = "0.1.3", optional = true }
# Dependencies enabled by feature "testing".
espresso-macros = { git = "https://github.com/EspressoSystems/espresso-macros.git", tag = "0.1.0", optional = true }
hotshot-constants = { git = "https://github.com/EspressoSystems/HotShot.git", branch = "adding_vbs_support" }
hotshot-example-types = { git = "https://github.com/EspressoSystems/HotShot.git", branch = "adding_vbs_support", optional = true }

# Dependencies enabled by feature "sql-data-source".
include_dir = { version = "0.7", optional = true }
native-tls = { version = "0.2", optional = true }
portpicker = { version = "0.1", optional = true }
postgres-native-tls = { version = "0.5", optional = true }
rand = { version = "0.8", optional = true }
refinery = { version = "0.8", features = ["tokio-postgres"], optional = true }
serde_json = { version = "1.0", optional = true }
spin_sleep = { version = "1.2", optional = true }
tempdir = { version = "0.3", optional = true }
tokio = { version = "1.36", optional = true }
tokio-postgres = { version = "0.7", optional = true, default-features = false, features = [ # disabling the default features removes dependence on the tokio runtime
	"with-serde_json-1",
	"with-time-0_3",
] }

<<<<<<< HEAD
=======
# Dependencies enabled by feature "testing".
espresso-macros = { git = "https://github.com/EspressoSystems/espresso-macros.git", tag = "0.1.0", optional = true }
hotshot-example-types = { git = "https://github.com/EspressoSystems/HotShot.git", tag = "0.5.20", optional = true }
portpicker = { version = "0.1", optional = true }
rand = { version = "0.8", optional = true }
spin_sleep = { version = "1.2", optional = true }
tempfile = { version = "3.10", optional = true }

>>>>>>> 4c900622
# Dependencies enabled by feature "backtrace-on-stack-overflow".
#
# This feature allows unit tests to print out a backtrace if they overflow their stack. The
# implementation may trigger undefined behavior, so it is only used in tests and requires its own
# separate feature flag; it is not enabled just by using the "testing" feature.
#
# This feature is not supported on Windows because it uses Unix-style signal handling to catch
# stack overflow exceptions.
[target.'cfg(not(windows))'.dependencies]
backtrace-on-stack-overflow = { version = "0.3", optional = true }

[dev-dependencies]

espresso-macros = { git = "https://github.com/EspressoSystems/espresso-macros.git", tag = "0.1.0" }
generic-array = "0.14"
hotshot-constants = { git = "https://github.com/EspressoSystems/HotShot.git", branch = "adding_vbs_support" }
hotshot-example-types = { git = "https://github.com/EspressoSystems/HotShot.git", branch = "adding_vbs_support" }
portpicker = "0.1"
rand = "0.8"
spin_sleep = "1.2"
surf = "2.3"
tempfile = "3.10"<|MERGE_RESOLUTION|>--- conflicted
+++ resolved
@@ -47,6 +47,7 @@
 # Enable extra features useful for writing tests with a query service.
 testing = [
 	"espresso-macros",
+	"hotshot-constants",
 	"hotshot-example-types",
 	"portpicker",
 	"rand",
@@ -93,20 +94,13 @@
 
 # Dependencies enabled by feature "file-system-data-source".
 atomic_store = { git = "https://github.com/EspressoSystems/atomicstore.git", tag = "0.1.3", optional = true }
-# Dependencies enabled by feature "testing".
-espresso-macros = { git = "https://github.com/EspressoSystems/espresso-macros.git", tag = "0.1.0", optional = true }
-hotshot-constants = { git = "https://github.com/EspressoSystems/HotShot.git", branch = "adding_vbs_support" }
-hotshot-example-types = { git = "https://github.com/EspressoSystems/HotShot.git", branch = "adding_vbs_support", optional = true }
 
 # Dependencies enabled by feature "sql-data-source".
 include_dir = { version = "0.7", optional = true }
 native-tls = { version = "0.2", optional = true }
-portpicker = { version = "0.1", optional = true }
 postgres-native-tls = { version = "0.5", optional = true }
-rand = { version = "0.8", optional = true }
 refinery = { version = "0.8", features = ["tokio-postgres"], optional = true }
 serde_json = { version = "1.0", optional = true }
-spin_sleep = { version = "1.2", optional = true }
 tempdir = { version = "0.3", optional = true }
 tokio = { version = "1.36", optional = true }
 tokio-postgres = { version = "0.7", optional = true, default-features = false, features = [ # disabling the default features removes dependence on the tokio runtime
@@ -114,17 +108,15 @@
 	"with-time-0_3",
 ] }
 
-<<<<<<< HEAD
-=======
 # Dependencies enabled by feature "testing".
 espresso-macros = { git = "https://github.com/EspressoSystems/espresso-macros.git", tag = "0.1.0", optional = true }
-hotshot-example-types = { git = "https://github.com/EspressoSystems/HotShot.git", tag = "0.5.20", optional = true }
+hotshot-constants = { git = "https://github.com/EspressoSystems/HotShot.git", branch = "adding_vbs_support", optional = true }
+hotshot-example-types = { git = "https://github.com/EspressoSystems/HotShot.git", branch = "adding_vbs_support", optional = true }
 portpicker = { version = "0.1", optional = true }
 rand = { version = "0.8", optional = true }
 spin_sleep = { version = "1.2", optional = true }
 tempfile = { version = "3.10", optional = true }
 
->>>>>>> 4c900622
 # Dependencies enabled by feature "backtrace-on-stack-overflow".
 #
 # This feature allows unit tests to print out a backtrace if they overflow their stack. The
@@ -137,7 +129,6 @@
 backtrace-on-stack-overflow = { version = "0.3", optional = true }
 
 [dev-dependencies]
-
 espresso-macros = { git = "https://github.com/EspressoSystems/espresso-macros.git", tag = "0.1.0" }
 generic-array = "0.14"
 hotshot-constants = { git = "https://github.com/EspressoSystems/HotShot.git", branch = "adding_vbs_support" }
