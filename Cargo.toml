# Copyright (c) 2022 Espresso Systems (espressosys.com)
# This file is part of the HotShot Query Service library.
#
# This program is free software: you can redistribute it and/or modify it under the terms of the GNU
# General Public License as published by the Free Software Foundation, either version 3 of the
# License, or (at your option) any later version.
# This program is distributed in the hope that it will be useful, but WITHOUT ANY WARRANTY; without
# even the implied warranty of MERCHANTABILITY or FITNESS FOR A PARTICULAR PURPOSE. See the GNU
# General Public License for more details.
# You should have received a copy of the GNU General Public License along with this program. If not,
# see <https://www.gnu.org/licenses/>.

[package]
name = "hotshot-query-service"
version = "0.1.4"
authors = ["Espresso Systems <hello@espressosys.com>"]
edition = "2021"
license = "GPL-3.0-or-later"

[features]
default = ["file-system-data-source", "metrics-data-source", "sql-data-source"]

# Enable the availability data source backed by the local file system.
file-system-data-source = ["atomic_store"]

# Enable a lightweight data source for status APIs without the archival availability API.
metrics-data-source = []

# Enable a mock persistence layer which doesn't actually persist anything.
#
# This is useful for adversarial testing, as it can be used to test the behavior of the query
# service where data is never available locally and must always be fetched on demand from a peer
# query service.
no-storage = []

# Enable the availability data source backed by a Postgres database.
sql-data-source = [
	"include_dir",
	"native-tls",
	"postgres-native-tls",
	"refinery",
	"tokio",
	"tokio-postgres",
]

# Enable extra features useful for writing tests with a query service.
testing = [
	"espresso-macros",
	"hotshot-example-types",
	"portpicker",
	"rand",
	"spin_sleep",
	"tempfile",
]

[[example]]
name = "simple-server"
required-features = ["sql-data-source", "testing"]

[dependencies]
anyhow = "1.0"
ark-serialize = "0.4.2"
async-compatibility-layer = { version = "1.1", default-features = false, features = [
	"logging-utils",
] }
async-std = { version = "1.9.0", features = ["unstable", "attributes"] }
async-trait = "0.1"
bincode = "1.3"
bit-vec = { version = "0.6.3", features = ["serde_std"] }
chrono = "0.4"
clap = { version = "4.5", features = ["derive", "env"] }
cld = "0.5"
committable = "0.2"
custom_debug = "0.6"
derivative = "2.2"
derive_more = "0.99"
either = "1.10"
futures = "0.3"
<<<<<<< HEAD
hotshot = { git = "https://github.com/EspressoSystems/HotShot.git", branch = "nfy/builder_commitment_support" }
hotshot-testing = { git = "https://github.com/EspressoSystems/HotShot.git", branch = "nfy/builder_commitment_support" }
hotshot-types = { git = "https://github.com/EspressoSystems/HotShot.git", branch = "nfy/builder_commitment_support" }
=======
hotshot = { git = "https://github.com/EspressoSystems/HotShot.git", tag = "0.5.36" }
hotshot-testing = { git = "https://github.com/EspressoSystems/HotShot.git", tag = "0.5.36" }
hotshot-types = { git = "https://github.com/EspressoSystems/HotShot.git", tag = "0.5.36" }
>>>>>>> 7e148e23
itertools = "0.12.1"
jf-primitives = { git = "https://github.com/EspressoSystems/jellyfish", tag = "0.4.3" }
prometheus = "0.13"
serde = { version = "1.0", features = ["derive"] }
serde_json = "1.0"
snafu = "0.8"
surf-disco = "0.6"
tagged-base64 = "0.4"
tide-disco = "0.6"
time = "0.3"
toml = "0.8"
tracing = "0.1"
trait-variant = "0.1"
typenum = "1"
vbs = "0.1"

# Dependencies enabled by feature "file-system-data-source".
atomic_store = { git = "https://github.com/EspressoSystems/atomicstore.git", tag = "0.1.4", optional = true }

# Dependencies enabled by feature "sql-data-source".
include_dir = { version = "0.7", optional = true }
native-tls = { version = "0.2", optional = true }
postgres-native-tls = { version = "0.5", optional = true }
refinery = { version = "0.8", features = ["tokio-postgres"], optional = true }
tokio = { version = "1.37", optional = true }
tokio-postgres = { version = "0.7", optional = true, default-features = false, features = [ # disabling the default features removes dependence on the tokio runtime
	"with-serde_json-1",
	"with-time-0_3",
	"with-bit-vec-0_6",
] }

# Dependencies enabled by feature "testing".
espresso-macros = { git = "https://github.com/EspressoSystems/espresso-macros.git", tag = "0.1.0", optional = true }
hotshot-example-types = { git = "https://github.com/EspressoSystems/HotShot.git", branch = "nfy/builder_commitment_support", optional = true }
portpicker = { version = "0.1", optional = true }
rand = { version = "0.8", optional = true }
spin_sleep = { version = "1.2", optional = true }
tempfile = { version = "3.10", optional = true }

# Dependencies enabled by feature "backtrace-on-stack-overflow".
#
# This feature allows unit tests to print out a backtrace if they overflow their stack. The
# implementation may trigger undefined behavior, so it is only used in tests and requires its own
# separate feature flag; it is not enabled just by using the "testing" feature.
#
# This feature is not supported on Windows because it uses Unix-style signal handling to catch
# stack overflow exceptions.
[target.'cfg(not(windows))'.dependencies]
backtrace-on-stack-overflow = { version = "0.3", optional = true }

[dev-dependencies]
espresso-macros = { git = "https://github.com/EspressoSystems/espresso-macros.git", tag = "0.1.0" }
generic-array = "0.14"
hotshot-example-types = { git = "https://github.com/EspressoSystems/HotShot.git", branch = "nfy/builder_commitment_support" }
portpicker = "0.1"
rand = "0.8"
reqwest = "0.12.3"
spin_sleep = "1.2"
tempfile = "3.10"<|MERGE_RESOLUTION|>--- conflicted
+++ resolved
@@ -76,15 +76,9 @@
 derive_more = "0.99"
 either = "1.10"
 futures = "0.3"
-<<<<<<< HEAD
-hotshot = { git = "https://github.com/EspressoSystems/HotShot.git", branch = "nfy/builder_commitment_support" }
-hotshot-testing = { git = "https://github.com/EspressoSystems/HotShot.git", branch = "nfy/builder_commitment_support" }
-hotshot-types = { git = "https://github.com/EspressoSystems/HotShot.git", branch = "nfy/builder_commitment_support" }
-=======
-hotshot = { git = "https://github.com/EspressoSystems/HotShot.git", tag = "0.5.36" }
-hotshot-testing = { git = "https://github.com/EspressoSystems/HotShot.git", tag = "0.5.36" }
-hotshot-types = { git = "https://github.com/EspressoSystems/HotShot.git", tag = "0.5.36" }
->>>>>>> 7e148e23
+hotshot = { git = "https://github.com/EspressoSystems/HotShot.git", tag = "0.5.37" }
+hotshot-testing = { git = "https://github.com/EspressoSystems/HotShot.git", tag = "0.5.37" }
+hotshot-types = { git = "https://github.com/EspressoSystems/HotShot.git", tag = "0.5.37" }
 itertools = "0.12.1"
 jf-primitives = { git = "https://github.com/EspressoSystems/jellyfish", tag = "0.4.3" }
 prometheus = "0.13"
@@ -118,7 +112,7 @@
 
 # Dependencies enabled by feature "testing".
 espresso-macros = { git = "https://github.com/EspressoSystems/espresso-macros.git", tag = "0.1.0", optional = true }
-hotshot-example-types = { git = "https://github.com/EspressoSystems/HotShot.git", branch = "nfy/builder_commitment_support", optional = true }
+hotshot-example-types = { git = "https://github.com/EspressoSystems/HotShot.git", tag = "0.5.37", optional = true }
 portpicker = { version = "0.1", optional = true }
 rand = { version = "0.8", optional = true }
 spin_sleep = { version = "1.2", optional = true }
@@ -138,7 +132,7 @@
 [dev-dependencies]
 espresso-macros = { git = "https://github.com/EspressoSystems/espresso-macros.git", tag = "0.1.0" }
 generic-array = "0.14"
-hotshot-example-types = { git = "https://github.com/EspressoSystems/HotShot.git", branch = "nfy/builder_commitment_support" }
+hotshot-example-types = { git = "https://github.com/EspressoSystems/HotShot.git", tag = "0.5.37" }
 portpicker = "0.1"
 rand = "0.8"
 reqwest = "0.12.3"
