name: Build

on:
  push:
    branches:
      - main
      - release-*
  pull_request:
    branches:
      - main
      - release-*
  workflow_dispatch:

concurrency:
  group: ${{ github.workflow }}-${{ github.ref }}
  cancel-in-progress: true

jobs:
  build:
    runs-on: ubuntu-latest
    env:
      RUST_LOG: info
    steps:
      - uses: actions/checkout@v4
        name: Checkout Repository

      - uses: Swatinem/rust-cache@v2
        name: Enable Rust Caching

      - name: Build
        # Build in release without `testing` feature, this should work without `hotshot_example` config.
        run: |
          cargo build --workspace --release

      - name: Format Check
        run: cargo fmt -- --check

      # Run Clippy on all targets. The lint workflow doesn't run Clippy on tests, because the tests
      # don't compile with all combinations of features.
      - name: Clippy(all-features)
        run: cargo clippy --workspace --all-features --all-targets -- -D warnings
<<<<<<< HEAD
=======

      # Install nextest
      - name: Install Nextest
        run: cargo install cargo-nextest
      
      - name: Test
        run: |
          cargo nextest run --workspace --release --all-features
        timeout-minutes: 60
>>>>>>> 81e7e975
        
      - name: Clippy(no-storage)
        run: cargo clippy --workspace --features no-storage --all-targets -- -D warnings

      - name: Generate Documentation
        run: |
          cargo doc --no-deps --lib --release --all-features
          echo '<meta http-equiv="refresh" content="0; url=hotshot_query_service">' > target/doc/index.html

      - name: Deploy Documentation
        uses: peaceiris/actions-gh-pages@v4
        if: ${{ github.ref == 'refs/heads/main' }}
        with:
          github_token: ${{ secrets.GITHUB_TOKEN }}
          publish_dir: ./target/doc
          cname: tide-disco.docs.espressosys.com
  test-sqlite:
    runs-on: ubuntu-latest
    env:
      RUSTFLAGS: '--cfg async_executor_impl="async-std" --cfg async_channel_impl="async-std"'
      RUST_LOG: info
    steps:
      - uses: actions/checkout@v4
        name: Checkout Repository

      - uses: Swatinem/rust-cache@v2
        name: Enable Rust Caching

      - name: Test
        run: |
          cargo test --workspace --release --all-features --no-run
          cargo test --workspace --release --all-features --verbose -- --test-threads 2
        timeout-minutes: 60

  test-postgres:
    runs-on: ubuntu-latest
    env:
      RUSTFLAGS: '--cfg async_executor_impl="async-std" --cfg async_channel_impl="async-std"'
      RUST_LOG: info
    steps:
      - uses: actions/checkout@v4
        name: Checkout Repository

      - uses: Swatinem/rust-cache@v2
        name: Enable Rust Caching

      - name: Test
        run: |
          cargo test --workspace --release --features "no-storage, testing" --no-run
          cargo test --workspace --release --features "no-storage, testing" --verbose -- --test-threads 2
        timeout-minutes: 60<|MERGE_RESOLUTION|>--- conflicted
+++ resolved
@@ -39,8 +39,6 @@
       # don't compile with all combinations of features.
       - name: Clippy(all-features)
         run: cargo clippy --workspace --all-features --all-targets -- -D warnings
-<<<<<<< HEAD
-=======
 
       # Install nextest
       - name: Install Nextest
@@ -50,7 +48,6 @@
         run: |
           cargo nextest run --workspace --release --all-features
         timeout-minutes: 60
->>>>>>> 81e7e975
         
       - name: Clippy(no-storage)
         run: cargo clippy --workspace --features no-storage --all-targets -- -D warnings
@@ -79,10 +76,13 @@
       - uses: Swatinem/rust-cache@v2
         name: Enable Rust Caching
 
+       # Install nextest
+      - name: Install Nextest
+        run: cargo install cargo-nextest
+      
       - name: Test
         run: |
-          cargo test --workspace --release --all-features --no-run
-          cargo test --workspace --release --all-features --verbose -- --test-threads 2
+          cargo nextest run --workspace --release --all-features
         timeout-minutes: 60
 
   test-postgres:
